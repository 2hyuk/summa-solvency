use crate::chips::range::range_check::{RangeCheckU64Chip, RangeCheckU64Config};
use crate::entry::Entry;
use crate::utils::big_uint_to_fp;
use halo2_proofs::circuit::{AssignedCell, Layouter, SimpleFloorPlanner, Value};
use halo2_proofs::halo2curves::bn256::Fr as Fp;
use halo2_proofs::plonk::{Advice, Circuit, Column, ConstraintSystem, Error, Fixed};

#[derive(Clone)]
pub struct UnivariateGrandSum<const N_USERS: usize, const N_CURRENCIES: usize> {
    pub entries: Vec<Entry<N_CURRENCIES>>,
}

impl<const N_USERS: usize, const N_CURRENCIES: usize> UnivariateGrandSum<N_USERS, N_CURRENCIES> {
    pub fn init_empty() -> Self {
        Self {
            entries: vec![Entry::init_empty(); N_USERS],
        }
    }

    /// Initializes the circuit with the user entries that are part of the solvency proof
    pub fn init(user_entries: Vec<Entry<N_CURRENCIES>>) -> Self {
        Self {
            entries: user_entries,
        }
    }
}

/// Configuration for the Mst Inclusion circuit
/// # Type Parameters
///
/// * `N_CURRENCIES`: The number of currencies for which the solvency is verified.
///
/// # Fields
///
/// * `username`: Advice column used to store the usernames of the users
/// * `balances`: Advice columns used to store the balances of the users
/// * `range_check_configs`: Configurations for the range check chip
/// * `range_u16`: Fixed column used to store the lookup table [0, 2^16 - 1] for the range check chip
#[derive(Debug, Clone)]
<<<<<<< HEAD
pub struct UnivariateGrandSumConfig<
    const N_BYTES: usize,
    const N_CURRENCIES: usize,
    const N_USERS: usize,
> where
=======
pub struct UnivariateGrandSumConfig<const N_CURRENCIES: usize>
where
>>>>>>> e13e4d38
    [(); N_CURRENCIES + 1]:,
{
    username: Column<Advice>,
    balances: [Column<Advice>; N_CURRENCIES],
    range_check_configs: [RangeCheckU64Config; N_CURRENCIES],
    range_u16: Column<Fixed>,
}

<<<<<<< HEAD
impl<const N_BYTES: usize, const N_CURRENCIES: usize, const N_USERS: usize>
    UnivariateGrandSumConfig<N_BYTES, N_CURRENCIES, N_USERS>
=======
impl<const N_CURRENCIES: usize> UnivariateGrandSumConfig<N_CURRENCIES>
>>>>>>> e13e4d38
where
    [(); N_CURRENCIES + 1]:,
{
    pub fn configure(meta: &mut ConstraintSystem<Fp>) -> Self {
        let username = meta.advice_column();

        let balances = [(); N_CURRENCIES].map(|_| meta.unblinded_advice_column());

        let range_u16 = meta.fixed_column();

        meta.enable_constant(range_u16);

        meta.annotate_lookup_any_column(range_u16, || "LOOKUP_MAXBITS_RANGE");

        // Create an empty array of range check configs
        let mut range_check_configs = Vec::with_capacity(N_CURRENCIES);

        for i in 0..N_CURRENCIES {
            let z = balances[i];
            // Create 4 advice columns for each range check chip
            let zs = [(); 4].map(|_| meta.advice_column());

            for column in zs.iter() {
                meta.enable_equality(*column);
            }

            let range_check_config = RangeCheckU64Chip::configure(meta, z, zs, range_u16);

            range_check_configs.push(range_check_config);
        }

        let instance = meta.instance_column();
        meta.enable_equality(instance);

        Self {
            username,
            balances,
            range_check_configs: range_check_configs.try_into().unwrap(),
            range_u16,
        }
    }
    /// Assigns the entries to the circuit
    /// At row i, the username is set to the username of the i-th entry, the balance is set to the balance of the i-th entry
    /// Returns a bidimensional vector of the assigned balances to the circuit.
    pub fn assign_entries(
        &self,
        mut layouter: impl Layouter<Fp>,
        entries: &[Entry<N_CURRENCIES>],
    ) -> Result<Vec<Vec<AssignedCell<Fp, Fp>>>, Error> {
        layouter.assign_region(
            || "assign entries to the table",
            |mut region| {
                // create a bidimensional vector to store the assigned balances. The first dimension is N_USERS, the second dimension is N_CURRENCIES
                let mut assigned_balances = vec![];

                for i in 0..N_USERS {
                    region.assign_advice(
                        || "username",
                        self.username,
                        i,
                        || Value::known(big_uint_to_fp(entries[i].username_as_big_uint())),
                    )?;

                    let mut assigned_balances_row = vec![];

                    for (j, balance) in entries[i].balances().iter().enumerate() {
                        let assigned_balance = region.assign_advice(
                            || format!("balance {}", j),
                            self.balances[j],
                            i,
                            || Value::known(big_uint_to_fp(balance)),
                        )?;

                        assigned_balances_row.push(assigned_balance);
                    }

                    assigned_balances.push(assigned_balances_row);
                }

                Ok(assigned_balances)
            },
        )
    }
}

impl<const N_USERS: usize, const N_CURRENCIES: usize> Circuit<Fp>
    for UnivariateGrandSum<N_USERS, N_CURRENCIES>
where
    [(); N_CURRENCIES + 1]:,
{
<<<<<<< HEAD
    type Config = UnivariateGrandSumConfig<N_BYTES, N_CURRENCIES, N_USERS>;
=======
    type Config = UnivariateGrandSumConfig<N_CURRENCIES>;
>>>>>>> e13e4d38
    type FloorPlanner = SimpleFloorPlanner;

    fn without_witnesses(&self) -> Self {
        Self::init_empty()
    }

    /// Configures the circuit
    fn configure(meta: &mut ConstraintSystem<Fp>) -> Self::Config {
<<<<<<< HEAD
        UnivariateGrandSumConfig::<N_BYTES, N_CURRENCIES, N_USERS>::configure(meta)
=======
        UnivariateGrandSumConfig::<N_CURRENCIES>::configure(meta)
>>>>>>> e13e4d38
    }

    fn synthesize(
        &self,
        config: Self::Config,
        mut layouter: impl Layouter<Fp>,
    ) -> Result<(), Error> {
        // Initiate the range check chips
        let range_check_chips = config
            .range_check_configs
            .iter()
            .map(|config| RangeCheckU64Chip::construct(*config))
            .collect::<Vec<_>>();

        // Load lookup table for range check u64 chip
        let range = 1 << 16;

        layouter.assign_region(
            || format!("load range check table of 16 bits"),
            |mut region| {
                for i in 0..range {
                    region.assign_fixed(
                        || "assign cell in fixed column",
                        config.range_u16,
                        i,
                        || Value::known(Fp::from(i as u64)),
                    )?;
                }
                Ok(())
            },
        )?;

        // Assign entries
        let assigned_balances =
            config.assign_entries(layouter.namespace(|| "assign entries"), &self.entries)?;

        // Perform range check on the assigned balances
        for i in 0..N_USERS {
            for j in 0..N_CURRENCIES {
                layouter.assign_region(
                    || format!("Perform range check on balance {} of user {}", j, i),
                    |mut region| {
                        range_check_chips[j].assign(&mut region, &assigned_balances[i][j])?;
                        Ok(())
                    },
                )?;
            }
        }

        Ok(())
    }
}<|MERGE_RESOLUTION|>--- conflicted
+++ resolved
@@ -37,16 +37,8 @@
 /// * `range_check_configs`: Configurations for the range check chip
 /// * `range_u16`: Fixed column used to store the lookup table [0, 2^16 - 1] for the range check chip
 #[derive(Debug, Clone)]
-<<<<<<< HEAD
-pub struct UnivariateGrandSumConfig<
-    const N_BYTES: usize,
-    const N_CURRENCIES: usize,
-    const N_USERS: usize,
-> where
-=======
 pub struct UnivariateGrandSumConfig<const N_CURRENCIES: usize>
 where
->>>>>>> e13e4d38
     [(); N_CURRENCIES + 1]:,
 {
     username: Column<Advice>,
@@ -55,12 +47,7 @@
     range_u16: Column<Fixed>,
 }
 
-<<<<<<< HEAD
-impl<const N_BYTES: usize, const N_CURRENCIES: usize, const N_USERS: usize>
-    UnivariateGrandSumConfig<N_BYTES, N_CURRENCIES, N_USERS>
-=======
 impl<const N_CURRENCIES: usize> UnivariateGrandSumConfig<N_CURRENCIES>
->>>>>>> e13e4d38
 where
     [(); N_CURRENCIES + 1]:,
 {
@@ -151,11 +138,7 @@
 where
     [(); N_CURRENCIES + 1]:,
 {
-<<<<<<< HEAD
-    type Config = UnivariateGrandSumConfig<N_BYTES, N_CURRENCIES, N_USERS>;
-=======
     type Config = UnivariateGrandSumConfig<N_CURRENCIES>;
->>>>>>> e13e4d38
     type FloorPlanner = SimpleFloorPlanner;
 
     fn without_witnesses(&self) -> Self {
@@ -164,11 +147,7 @@
 
     /// Configures the circuit
     fn configure(meta: &mut ConstraintSystem<Fp>) -> Self::Config {
-<<<<<<< HEAD
-        UnivariateGrandSumConfig::<N_BYTES, N_CURRENCIES, N_USERS>::configure(meta)
-=======
         UnivariateGrandSumConfig::<N_CURRENCIES>::configure(meta)
->>>>>>> e13e4d38
     }
 
     fn synthesize(
