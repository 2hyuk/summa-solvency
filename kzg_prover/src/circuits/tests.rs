#[cfg(test)]
mod test {

    use crate::circuits::univariate_grand_sum::UnivariateGrandSum;
    use crate::circuits::utils::{
        full_prover, full_verifier, generate_setup_artifacts, open_grand_sums, open_user_points,
        verify_grand_sum_openings, verify_user_inclusion,
    };
    use crate::cryptocurrency::Cryptocurrency;
    use crate::entry::Entry;
    use crate::utils::parse_csv_to_entries;
    use halo2_proofs::dev::{FailureLocation, MockProver, VerifyFailure};
<<<<<<< HEAD
    use halo2_proofs::halo2curves::bn256::{Bn256, Fr as Fp, G1Affine};
    use halo2_proofs::plonk::{Any, ProvingKey, VerifyingKey};
    use halo2_proofs::poly::kzg::commitment::ParamsKZG;
=======
    use halo2_proofs::halo2curves::bn256::Fr as Fp;
    use halo2_proofs::plonk::Any;
>>>>>>> e13e4d38
    use num_bigint::BigUint;

    const K: u32 = 17;
    const N_CURRENCIES: usize = 2;
    const N_USERS: usize = 16;

    #[test]
    fn test_valid_univariate_grand_sum_prover() {
        let path = "../csv/entry_16.csv";

        let mut entries: Vec<Entry<N_CURRENCIES>> = vec![Entry::init_empty(); N_USERS];
        let mut cryptos = vec![Cryptocurrency::init_empty(); N_CURRENCIES];
        parse_csv_to_entries::<&str, N_CURRENCIES>(path, &mut entries, &mut cryptos).unwrap();

        let circuit = UnivariateGrandSum::<N_USERS, N_CURRENCIES>::init(entries.to_vec());

        let valid_prover = MockProver::run(K, &circuit, vec![vec![]]).unwrap();

        assert_eq!(valid_prover.verify_par(), Ok(()))
    }

    #[test]
    fn test_valid_univariate_grand_sum_full_prover() {
<<<<<<< HEAD
        let path = "../csv/entry_16.csv";

        let (entries, circuit, pk, vk, params) = set_up::<N_BYTES, N_USERS, N_CURRENCIES>(path);
=======
        const N_USERS: usize = 16;

        // Initialize an empty circuit
        let circuit = UnivariateGrandSum::<N_USERS, N_CURRENCIES>::init_empty();

        // Generate a universal trusted setup for testing purposes.
        //
        // The verification key (vk) and the proving key (pk) are then generated.
        // An empty circuit is used here to emphasize that the circuit inputs are not relevant when generating the keys.
        // Important: The dimensions of the circuit used to generate the keys must match those of the circuit used to generate the proof.
        // In this case, the dimensions are represented by the number fo users.
        let (params, pk, vk) = generate_setup_artifacts(K, None, circuit).unwrap();

        // Only now we can instantiate the circuit with the actual inputs
        let path = "../csv/entry_16.csv";

        let mut entries: Vec<Entry<N_CURRENCIES>> = vec![Entry::init_empty(); N_USERS];
        let mut cryptos = vec![Cryptocurrency::init_empty(); N_CURRENCIES];

        let _ =
            parse_csv_to_entries::<&str, N_CURRENCIES>(path, &mut entries, &mut cryptos).unwrap();
>>>>>>> e13e4d38

        // Calculate total for all entry columns
        let mut csv_total: Vec<BigUint> = vec![BigUint::from(0u32); N_CURRENCIES];

        for entry in &entries {
            for (i, balance) in entry.balances().iter().enumerate() {
                csv_total[i] += balance;
            }
        }

<<<<<<< HEAD
=======
        let circuit = UnivariateGrandSum::<N_USERS, N_CURRENCIES>::init(entries.to_vec());

        let valid_prover = MockProver::run(K, &circuit, vec![vec![]]).unwrap();

        valid_prover.assert_satisfied();

>>>>>>> e13e4d38
        // 1. Proving phase
        // The Custodian generates the ZK-SNARK Halo2 proof that commits to the user entry values in advice polynomials
        // and also range-checks the user balance values
        let (zk_snark_proof, advice_polys, omega) =
            full_prover(&params, &pk, circuit.clone(), vec![vec![]]);

        // Both the Custodian and the Verifier know what column range are the balance columns
        // (The first column is the user IDs)
        let balance_column_range = 1..N_CURRENCIES + 1;

        // The Custodian makes a batch opening proof of all user balance polynomials at x = 0 for the Verifier
        let grand_sums_batch_proof = open_grand_sums::<N_CURRENCIES>(
            &advice_polys.advice_polys,
            &advice_polys.advice_blinds,
            &params,
            balance_column_range,
        );

        // The Custodian creates a KZG batch proof of the 4th user ID & balances inclusion
        let user_index = 3_u16;

        let column_range = 0..N_CURRENCIES + 1;
        let openings_batch_proof = open_user_points::<N_CURRENCIES>(
            &advice_polys.advice_polys,
            &advice_polys.advice_blinds,
            &params,
            column_range,
            omega,
            user_index,
        );

        // 2. Verification phase
        // The Verifier verifies the ZK proof
        assert!(full_verifier(&params, &vk, &zk_snark_proof, vec![vec![]]));

        // The Verifier is able to independently extract the omega from the verification key
        let omega = pk.get_vk().get_domain().get_omega();

        // The Custodian communicates the polynomial degree to the Verifier
        let poly_degree = u64::try_from(advice_polys.advice_polys[0].len()).unwrap();

        // Both the Custodian and the Verifier know what column range are the balance columns
        let balance_column_range = 1..N_CURRENCIES + 1;

        // The Custodian communicates the KZG batch opening transcript to the Verifier
        // The Verifier verifies the KZG batch opening and calculates the grand sums
        let (verified, grand_sum) = verify_grand_sum_openings::<N_CURRENCIES>(
            &params,
            &zk_snark_proof,
            grand_sums_batch_proof,
            poly_degree,
            balance_column_range,
        );

        assert!(verified);
        for i in 0..N_CURRENCIES {
            assert_eq!(csv_total[i], grand_sum[i]);
        }

        let column_range = 0..N_CURRENCIES + 1;
        // The Verifier verifies the inclusion of the 4th user entry
        const N_POINTS: usize = N_CURRENCIES + 1;
        let (inclusion_verified, id_and_balance_values) = verify_user_inclusion::<N_POINTS>(
            &params,
            &zk_snark_proof,
            &openings_batch_proof,
            column_range,
            omega,
            user_index,
        );

        assert!(inclusion_verified);
        let fourth_user_csv_entry = entries.get(user_index as usize).unwrap();
        for i in 0..N_CURRENCIES + 1 {
            if i == 0 {
                assert_eq!(
                    *fourth_user_csv_entry.username_as_big_uint(),
                    id_and_balance_values[i]
                );
            } else {
                assert_eq!(
                    *fourth_user_csv_entry.balances().get(i - 1).unwrap(),
                    id_and_balance_values[i]
                );
            }
        }
    }

    // The prover communicates an invalid omega to the verifier, therefore the opening proof of user inclusion should fail
    #[test]
<<<<<<< HEAD
    fn test_invalid_omega_univariate_grand_sum_proof() {
        let path = "../csv/entry_16.csv";

        let (_, circuit, pk, vk, params) = set_up::<N_BYTES, N_USERS, N_CURRENCIES>(path);
=======
    fn test_invalid_univariate_grand_sum_proof() {
        const N_USERS: usize = 16;

        // Initialize an empty circuit
        let circuit = UnivariateGrandSum::<N_USERS, N_CURRENCIES>::init_empty();

        // Generate a universal trusted setup for testing purposes.
        //
        // The verification key (vk) and the proving key (pk) are then generated.
        // An empty circuit is used here to emphasize that the circuit inputs are not relevant when generating the keys.
        // Important: The dimensions of the circuit used to generate the keys must match those of the circuit used to generate the proof.
        // In this case, the dimensions are represented by the number fo users.
        let (params, pk, vk) = generate_setup_artifacts(K, None, circuit).unwrap();

        // Only now we can instantiate the circuit with the actual inputs
        let path = "../csv/entry_16.csv";

        let mut entries: Vec<Entry<N_CURRENCIES>> = vec![Entry::init_empty(); N_USERS];
        let mut cryptos = vec![Cryptocurrency::init_empty(); N_CURRENCIES];

        parse_csv_to_entries::<&str, N_CURRENCIES>(path, &mut entries, &mut cryptos).unwrap();

        // Calculate total for all entry columns
        let mut csv_total: Vec<BigUint> = vec![BigUint::from(0u32); N_CURRENCIES];

        for entry in &entries {
            for (i, balance) in entry.balances().iter().enumerate() {
                csv_total[i] += balance;
            }
        }

        let circuit = UnivariateGrandSum::<N_USERS, N_CURRENCIES>::init(entries.to_vec());

        let valid_prover = MockProver::run(K, &circuit, vec![vec![]]).unwrap();

        valid_prover.assert_satisfied();
>>>>>>> e13e4d38

        // 1. Proving phase
        // The Custodian generates the ZK proof
        let (zk_snark_proof, advice_polys, omega) =
            full_prover(&params, &pk, circuit.clone(), vec![vec![]]);

        // The Custodian creates a KZG batch proof of the 4th user ID & balances inclusion
        let user_index = 3_u16;

        let column_range = 0..N_CURRENCIES + 1;
        let openings_batch_proof = open_user_points::<N_CURRENCIES>(
            &advice_polys.advice_polys,
            &advice_polys.advice_blinds,
            &params,
            column_range,
            omega,
            user_index,
        );

        // 2. Verification phase
        // The Verifier verifies the ZK proof
        assert!(full_verifier(&params, &vk, &zk_snark_proof, vec![vec![]]));

        // The Verifier is able to independently extract the omega from the verification key
        let omega = pk.get_vk().get_domain().get_omega();

        // Both the Custodian and the Verifier know what column range are the balance columns
        let balance_column_range = 1..N_CURRENCIES + 1;

        // Test failure case with the wrong group generator
        // Slightly modify the generator
        let bad_omega = omega.sub(&Fp::one());
        let (balances_verified, _) = verify_user_inclusion::<N_CURRENCIES>(
            &params,
            &zk_snark_proof,
            &openings_batch_proof,
            balance_column_range,
            bad_omega,
            user_index,
        );
        //The verification should fail
        assert!(!balances_verified);
    }

    // The prover communicates an invalid polynomial degree to the verifier (smaller than the actual degree). This will result in an understated grand sum
    #[test]
    fn test_invalid_poly_degree_univariate_grand_sum_full_prover() {
        let path = "../csv/entry_16.csv";

        let (entries, circuit, pk, vk, params) = set_up::<N_BYTES, N_USERS, N_CURRENCIES>(path);

        // Calculate total for all entry columns
        let mut csv_total: Vec<BigUint> = vec![BigUint::from(0u32); N_CURRENCIES];

        for entry in &entries {
            for (i, balance) in entry.balances().iter().enumerate() {
                csv_total[i] += balance;
            }
        }

        // 1. Proving phase
        // The Custodian generates the ZK-SNARK Halo2 proof that commits to the user entry values in advice polynomials
        // and also range-checks the user balance values
        let (zk_snark_proof, advice_polys, omega) =
            full_prover(&params, &pk, circuit.clone(), vec![vec![]]);

        // Both the Custodian and the Verifier know what column range are the balance columns
        // (The first column is the user IDs)
        let balance_column_range = 1..N_CURRENCIES + 1;

        // The Custodian makes a batch opening proof of all user balance polynomials at x = 0 for the Verifier
        let grand_sums_batch_proof = open_grand_sums::<N_CURRENCIES>(
            &advice_polys.advice_polys,
            &advice_polys.advice_blinds,
            &params,
            balance_column_range,
        );

        // 2. Verification phase
        // The Verifier verifies the ZK proof
        assert!(full_verifier(&params, &vk, &zk_snark_proof, vec![vec![]]));

        // The Custodian communicates the (invalid) polynomial degree to the Verifier
        let invalid_poly_degree = u64::try_from(advice_polys.advice_polys[0].len()).unwrap() - 1;

        // Both the Custodian and the Verifier know what column range are the balance columns
        let balance_column_range = 1..N_CURRENCIES + 1;

        // The Custodian communicates the KZG batch opening transcript to the Verifier
        // The Verifier verifies the KZG batch opening and calculates the grand sums
        let (verified, grand_sum) = verify_grand_sum_openings::<N_CURRENCIES>(
            &params,
            &zk_snark_proof,
            grand_sums_batch_proof,
            invalid_poly_degree,
            balance_column_range,
        );

        // The opened grand sum is smaller than the actual sum of balances extracted from the csv file
        assert!(verified);
        for i in 0..N_CURRENCIES {
            assert_ne!(csv_total[i], grand_sum[i]);
        }
    }

    // Building a proof using as input a csv file with an entry that is not in range [0, 2^64 - 1] should fail the range check constraint on the leaf balance
    #[test]
    fn test_balance_not_in_range() {
        let path = "../csv/entry_16_overflow.csv";

        let mut entries: Vec<Entry<N_CURRENCIES>> = vec![Entry::init_empty(); N_USERS];
        let mut cryptos = vec![Cryptocurrency::init_empty(); N_CURRENCIES];
        parse_csv_to_entries::<&str, N_CURRENCIES>(path, &mut entries, &mut cryptos).unwrap();

        let circuit = UnivariateGrandSum::<N_USERS, N_CURRENCIES>::init(entries.to_vec());

        let invalid_prover = MockProver::run(K, &circuit, vec![vec![]]).unwrap();

        assert_eq!(
            invalid_prover.verify(),
            Err(vec![
                VerifyFailure::Permutation {
                    column: (Any::Fixed, 0).into(),
                    location: FailureLocation::OutsideRegion { row: 65536 }
                },
                VerifyFailure::Permutation {
                    column: (Any::Fixed, 0).into(),
                    location: FailureLocation::OutsideRegion { row: 65539 }
                },
                VerifyFailure::Permutation {
                    column: (Any::advice(), 6).into(),
                    location: FailureLocation::InRegion {
                        region: (2, "Perform range check on balance 0 of user 0").into(),
                        offset: 0
                    }
                },
                VerifyFailure::Permutation {
                    column: (Any::advice(), 10).into(),
                    location: FailureLocation::InRegion {
                        region: (5, "Perform range check on balance 1 of user 1").into(),
                        offset: 0
                    }
                },
            ])
        );
    }

    #[cfg(feature = "dev-graph")]
    #[test]
    fn print_univariate_grand_sum_circuit() {
        use plotters::prelude::*;

        let path = "../csv/entry_16.csv";

        let mut entries: Vec<Entry<N_CURRENCIES>> = vec![Entry::init_empty(); N_USERS];
        let mut cryptos = vec![Cryptocurrency::init_empty(); N_CURRENCIES];
        let _ =
            parse_csv_to_entries::<&str, N_CURRENCIES>(path, &mut entries, &mut cryptos).unwrap();

        let circuit = UnivariateGrandSum::<N_USERS, N_CURRENCIES>::init(entries);

        let root = BitMapBackend::new("prints/univariate-grand-sum-layout.png", (2048, 32768))
            .into_drawing_area();
        root.fill(&WHITE).unwrap();
        let root = root
            .titled("Univariate Grand Sum Layout", ("sans-serif", 60))
            .unwrap();

        halo2_proofs::dev::CircuitLayout::default()
            .render(K, &circuit, &root)
            .unwrap();
    }

    fn set_up<const N_BYTES: usize, const N_USERS: usize, const N_CURRENCIES: usize>(
        path: &str,
    ) -> (
        Vec<Entry<N_CURRENCIES>>,
        UnivariateGrandSum<N_BYTES, N_USERS, N_CURRENCIES>,
        ProvingKey<G1Affine>,
        VerifyingKey<G1Affine>,
        ParamsKZG<Bn256>,
    )
    where
        [(); N_CURRENCIES + 1]:,
    {
        // Initialize an empty circuit
        let circuit = UnivariateGrandSum::<N_BYTES, N_USERS, N_CURRENCIES>::init_empty();

        // Generate a universal trusted setup for testing purposes.
        //
        // The verification key (vk) and the proving key (pk) are then generated.
        // An empty circuit is used here to emphasize that the circuit inputs are not relevant when generating the keys.
        // Important: The dimensions of the circuit used to generate the keys must match those of the circuit used to generate the proof.
        // In this case, the dimensions are represented by the number fo users.
        let (params, pk, vk) = generate_setup_artifacts(K, None, circuit).unwrap();

        // Only now we can instantiate the circuit with the actual inputs
        let mut entries: Vec<Entry<N_CURRENCIES>> = vec![Entry::init_empty(); N_USERS];
        let mut cryptos = vec![Cryptocurrency::init_empty(); N_CURRENCIES];

        parse_csv_to_entries::<&str, N_CURRENCIES, N_BYTES>(path, &mut entries, &mut cryptos)
            .unwrap();

        let circuit = UnivariateGrandSum::<N_BYTES, N_USERS, N_CURRENCIES>::init(entries.to_vec());

        (entries, circuit, pk, vk, params)
    }
}<|MERGE_RESOLUTION|>--- conflicted
+++ resolved
@@ -10,14 +10,9 @@
     use crate::entry::Entry;
     use crate::utils::parse_csv_to_entries;
     use halo2_proofs::dev::{FailureLocation, MockProver, VerifyFailure};
-<<<<<<< HEAD
     use halo2_proofs::halo2curves::bn256::{Bn256, Fr as Fp, G1Affine};
     use halo2_proofs::plonk::{Any, ProvingKey, VerifyingKey};
     use halo2_proofs::poly::kzg::commitment::ParamsKZG;
-=======
-    use halo2_proofs::halo2curves::bn256::Fr as Fp;
-    use halo2_proofs::plonk::Any;
->>>>>>> e13e4d38
     use num_bigint::BigUint;
 
     const K: u32 = 17;
@@ -41,33 +36,9 @@
 
     #[test]
     fn test_valid_univariate_grand_sum_full_prover() {
-<<<<<<< HEAD
         let path = "../csv/entry_16.csv";
 
         let (entries, circuit, pk, vk, params) = set_up::<N_BYTES, N_USERS, N_CURRENCIES>(path);
-=======
-        const N_USERS: usize = 16;
-
-        // Initialize an empty circuit
-        let circuit = UnivariateGrandSum::<N_USERS, N_CURRENCIES>::init_empty();
-
-        // Generate a universal trusted setup for testing purposes.
-        //
-        // The verification key (vk) and the proving key (pk) are then generated.
-        // An empty circuit is used here to emphasize that the circuit inputs are not relevant when generating the keys.
-        // Important: The dimensions of the circuit used to generate the keys must match those of the circuit used to generate the proof.
-        // In this case, the dimensions are represented by the number fo users.
-        let (params, pk, vk) = generate_setup_artifacts(K, None, circuit).unwrap();
-
-        // Only now we can instantiate the circuit with the actual inputs
-        let path = "../csv/entry_16.csv";
-
-        let mut entries: Vec<Entry<N_CURRENCIES>> = vec![Entry::init_empty(); N_USERS];
-        let mut cryptos = vec![Cryptocurrency::init_empty(); N_CURRENCIES];
-
-        let _ =
-            parse_csv_to_entries::<&str, N_CURRENCIES>(path, &mut entries, &mut cryptos).unwrap();
->>>>>>> e13e4d38
 
         // Calculate total for all entry columns
         let mut csv_total: Vec<BigUint> = vec![BigUint::from(0u32); N_CURRENCIES];
@@ -78,15 +49,6 @@
             }
         }
 
-<<<<<<< HEAD
-=======
-        let circuit = UnivariateGrandSum::<N_USERS, N_CURRENCIES>::init(entries.to_vec());
-
-        let valid_prover = MockProver::run(K, &circuit, vec![vec![]]).unwrap();
-
-        valid_prover.assert_satisfied();
-
->>>>>>> e13e4d38
         // 1. Proving phase
         // The Custodian generates the ZK-SNARK Halo2 proof that commits to the user entry values in advice polynomials
         // and also range-checks the user balance values
@@ -177,49 +139,10 @@
 
     // The prover communicates an invalid omega to the verifier, therefore the opening proof of user inclusion should fail
     #[test]
-<<<<<<< HEAD
     fn test_invalid_omega_univariate_grand_sum_proof() {
         let path = "../csv/entry_16.csv";
 
         let (_, circuit, pk, vk, params) = set_up::<N_BYTES, N_USERS, N_CURRENCIES>(path);
-=======
-    fn test_invalid_univariate_grand_sum_proof() {
-        const N_USERS: usize = 16;
-
-        // Initialize an empty circuit
-        let circuit = UnivariateGrandSum::<N_USERS, N_CURRENCIES>::init_empty();
-
-        // Generate a universal trusted setup for testing purposes.
-        //
-        // The verification key (vk) and the proving key (pk) are then generated.
-        // An empty circuit is used here to emphasize that the circuit inputs are not relevant when generating the keys.
-        // Important: The dimensions of the circuit used to generate the keys must match those of the circuit used to generate the proof.
-        // In this case, the dimensions are represented by the number fo users.
-        let (params, pk, vk) = generate_setup_artifacts(K, None, circuit).unwrap();
-
-        // Only now we can instantiate the circuit with the actual inputs
-        let path = "../csv/entry_16.csv";
-
-        let mut entries: Vec<Entry<N_CURRENCIES>> = vec![Entry::init_empty(); N_USERS];
-        let mut cryptos = vec![Cryptocurrency::init_empty(); N_CURRENCIES];
-
-        parse_csv_to_entries::<&str, N_CURRENCIES>(path, &mut entries, &mut cryptos).unwrap();
-
-        // Calculate total for all entry columns
-        let mut csv_total: Vec<BigUint> = vec![BigUint::from(0u32); N_CURRENCIES];
-
-        for entry in &entries {
-            for (i, balance) in entry.balances().iter().enumerate() {
-                csv_total[i] += balance;
-            }
-        }
-
-        let circuit = UnivariateGrandSum::<N_USERS, N_CURRENCIES>::init(entries.to_vec());
-
-        let valid_prover = MockProver::run(K, &circuit, vec![vec![]]).unwrap();
-
-        valid_prover.assert_satisfied();
->>>>>>> e13e4d38
 
         // 1. Proving phase
         // The Custodian generates the ZK proof
